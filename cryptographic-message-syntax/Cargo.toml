[package]
name = "cryptographic-message-syntax"
version = "0.27.0"
authors = ["Gregory Szorc <gregory.szorc@gmail.com>"]
edition = "2021"
rust-version = "1.75"
license = "MPL-2.0"
description = "A pure Rust implementation of Crypographic Message Syntax (RFC 5652)"
keywords = ["cms", "rfc5652", "apple", "codesign"]
homepage = "https://github.com/indygreg/cryptography-rs"
repository = "https://github.com/indygreg/cryptography-rs.git"
readme = "README.md"

[dependencies]
bcder = "0.7.4"
bytes = "1.8.0"
chrono = { version = "0.4.38", default-features = false }
hex = "0.4.3"
<<<<<<< HEAD
pem = "3.0.2"
reqwest = { version = "0.11.22", default-features = false, features = ["rustls-tls"] }
ring = "0.17.5"
signature = { version = "2.1.0", features = ["std"] }

[dependencies.x509-certificate]
path = "../x509-certificate"
version = "0.23.0"
features = ["test"]

[dev-dependencies]
tokio = { version = "1.33.0", features = ["macros"] }
=======
pem = "3.0.4"
reqwest = { version = "0.12.9", default-features = false, features = ["blocking", "rustls-tls"], optional = true }
ring = "0.17.8"
signature = { version = "2.2.0", features = ["std"] }

[dependencies.x509-certificate]
path = "../x509-certificate"
version = "0.24.0"
features = ["test"]

[features]
default = ["http"]
http = ["dep:reqwest"]
>>>>>>> c078199a
<|MERGE_RESOLUTION|>--- conflicted
+++ resolved
@@ -16,22 +16,8 @@
 bytes = "1.8.0"
 chrono = { version = "0.4.38", default-features = false }
 hex = "0.4.3"
-<<<<<<< HEAD
-pem = "3.0.2"
-reqwest = { version = "0.11.22", default-features = false, features = ["rustls-tls"] }
-ring = "0.17.5"
-signature = { version = "2.1.0", features = ["std"] }
-
-[dependencies.x509-certificate]
-path = "../x509-certificate"
-version = "0.23.0"
-features = ["test"]
-
-[dev-dependencies]
-tokio = { version = "1.33.0", features = ["macros"] }
-=======
 pem = "3.0.4"
-reqwest = { version = "0.12.9", default-features = false, features = ["blocking", "rustls-tls"], optional = true }
+reqwest = { version = "0.12.9", default-features = false, features = ["rustls-tls"], optional = true }
 ring = "0.17.8"
 signature = { version = "2.2.0", features = ["std"] }
 
@@ -40,7 +26,9 @@
 version = "0.24.0"
 features = ["test"]
 
+[dev-dependencies]
+tokio = { version = "1.33.0", features = ["macros"] }
+
 [features]
 default = ["http"]
-http = ["dep:reqwest"]
->>>>>>> c078199a
+http = ["dep:reqwest"]